--- conflicted
+++ resolved
@@ -52,7 +52,6 @@
             return 0
             
         use_existing_conn = conn is not None
-<<<<<<< HEAD
         try:
             # Open a connection only if caller didn't pass one
             if not use_existing_conn:
@@ -63,99 +62,9 @@
                 # Use provided connection and its cursor; caller controls commit
                 with conn.cursor() as cursor:
                     return self._archive_overflow_with_cursor(cursor, board_id, user_id, conn)
-=======
-        if not use_existing_conn:
-            # Get connection from context manager
-            conn_manager = self.db.get_connection()
-            conn = conn_manager.__enter__()
-        else:
-            conn_manager = None
-            
-        try:
-            with conn.cursor() as cursor:
-                # Count total tasks on the board
-                cursor.execute(
-                    'SELECT COUNT(*) as total FROM tasks WHERE board_id = %s',
-                    (board_id,)
-                )
-                total_tasks = cursor.fetchone()['total']
-                
-                logger.debug(f"Board {board_id} has {total_tasks} total tasks (limit: {self.MAX_TASKS_PER_BOARD})")
-                
-                if total_tasks <= self.MAX_TASKS_PER_BOARD:
-                    logger.debug(f"Board {board_id} within limits, no archiving needed")
-                    return 0
-                
-                # Calculate how many tasks need to be archived
-                overflow_count = total_tasks - self.MAX_TASKS_PER_BOARD
-                logger.info(f"Board {board_id} has {overflow_count} overflow tasks to archive")
-                
-                # Get board name for archive record
-                cursor.execute(
-                    'SELECT header FROM boards WHERE id = %s AND user_id = %s',
-                    (board_id, user_id)
-                )
-                board_result = cursor.fetchone()
-                if not board_result:
-                    logger.error(f"Board {board_id} not found for user {user_id}")
-                    return 0
-                    
-                board_name = board_result['header']
-                
-                # Select oldest completed tasks to archive
-                # Order by completed_on (NULLs first) then created_at as per design
-                cursor.execute('''
-                    SELECT id, task, due_date, notes, completed_on, created_at
-                    FROM tasks 
-                    WHERE board_id = %s AND is_completed = TRUE
-                    ORDER BY 
-                        completed_on NULLS FIRST,   -- NULLs first, then by completed_on ASC
-                        created_at ASC              -- Then by created_at
-                    LIMIT %s
-                ''', (board_id, overflow_count))
-                
-                tasks_to_archive = cursor.fetchall()
-                
-                if not tasks_to_archive:
-                    logger.warning(f"No completed tasks found to archive on board {board_id}")
-                    return 0
-                
-                # Archive the selected tasks
-                archived_count = 0
-                for task in tasks_to_archive:
-                    # Insert into archived_tasks
-                    cursor.execute('''
-                        INSERT INTO archived_tasks 
-                        (user_id, original_task_id, board_id, board_name_at_archive, 
-                         task, due_date, notes, completed_on, archived_on)
-                        VALUES (%s, %s, %s, %s, %s, %s, %s, %s, %s)
-                    ''', (
-                        user_id,
-                        task['id'],
-                        board_id,
-                        board_name,
-                        task['task'],
-                        task['due_date'],
-                        task['notes'],
-                        task['completed_on'],
-                        datetime.now()
-                    ))
-                    
-                    # Remove from tasks table
-                    cursor.execute('DELETE FROM tasks WHERE id = %s', (task['id'],))
-                    archived_count += 1
-                
-                if not use_existing_conn:
-                    conn.commit()
-                    
-                logger.info(f"Archived {archived_count} tasks from board {board_id}")
-                return archived_count
-                
->>>>>>> a4dd890a
         except Exception as e:
             logger.error(f"Error during archiving for board {board_id}: {e}")
             raise
-<<<<<<< HEAD
 
     def _archive_overflow_with_cursor(self, cursor, board_id, user_id, conn):
         """Internal helper that performs archiving using an existing cursor/connection."""
@@ -237,11 +146,87 @@
 
         logger.info(f"Archived {archived_count} tasks from board {board_id}")
         return archived_count
-=======
-        finally:
-            if not use_existing_conn and conn_manager:
-                conn_manager.__exit__(None, None, None)
->>>>>>> a4dd890a
+    
+    def _archive_overflow_with_cursor(self, cursor, board_id, user_id, conn):
+        """Internal helper that performs archiving using an existing cursor/connection."""
+        # Count total tasks on the board
+        cursor.execute(
+            'SELECT COUNT(*) as total FROM tasks WHERE board_id = %s',
+            (board_id,)
+        )
+        total_tasks = cursor.fetchone()['total']
+
+        logger.debug(f"Board {board_id} has {total_tasks} total tasks (limit: {self.MAX_TASKS_PER_BOARD})")
+
+        if total_tasks <= self.MAX_TASKS_PER_BOARD:
+            logger.debug(f"Board {board_id} within limits, no archiving needed")
+            return 0
+
+        # Calculate how many tasks need to be archived
+        overflow_count = total_tasks - self.MAX_TASKS_PER_BOARD
+        logger.info(f"Board {board_id} has {overflow_count} overflow tasks to archive")
+
+        # Get board name for archive record
+        cursor.execute(
+            'SELECT header FROM boards WHERE id = %s AND user_id = %s',
+            (board_id, user_id)
+        )
+        board_result = cursor.fetchone()
+        if not board_result:
+            logger.error(f"Board {board_id} not found for user {user_id}")
+            return 0
+
+        board_name = board_result['header']
+
+        # Select oldest completed tasks to archive
+        cursor.execute('''
+            SELECT id, task, due_date, notes, completed_on, created_at
+            FROM tasks 
+            WHERE board_id = %s AND is_completed = TRUE
+            ORDER BY completed_on NULLS FIRST, created_at ASC
+            LIMIT %s
+        ''', (board_id, overflow_count))
+
+        tasks_to_archive = cursor.fetchall()
+
+        if not tasks_to_archive:
+            logger.warning(f"No completed tasks found to archive on board {board_id}")
+            return 0
+
+        # Archive the selected tasks
+        archived_count = 0
+        for task in tasks_to_archive:
+            # Insert into archived_tasks
+            cursor.execute('''
+                INSERT INTO archived_tasks 
+                (user_id, original_task_id, board_id, board_name_at_archive, 
+                 task, due_date, notes, completed_on, archived_on)
+                VALUES (%s, %s, %s, %s, %s, %s, %s, %s, %s)
+            ''', (
+                user_id,
+                task['id'],
+                board_id,
+                board_name,
+                task['task'],
+                task['due_date'],
+                task['notes'],
+                task['completed_on'],
+                datetime.now()
+            ))
+
+            # Remove from tasks table
+            cursor.execute('DELETE FROM tasks WHERE id = %s', (task['id'],))
+            archived_count += 1
+
+        # Commit only if we own the managed connection
+        try:
+            conn.commit()
+        except Exception:
+            # If caller passed a managed transaction, they control commit
+            pass
+
+        logger.info(f"Archived {archived_count} tasks from board {board_id}")
+        return archived_count
     
     def get_archived_tasks(self, user_id, limit=50, offset=0):
         """
