--- conflicted
+++ resolved
@@ -223,16 +223,6 @@
 @login_required
 def complete(board_id, task_idx):
     user_id = session.get('user_id')
-<<<<<<< HEAD
-    # Complete and archive atomically
-    try:
-        archived_count = db.complete_task_and_archive(board_id, user_id, task_idx, archive_manager)
-        if archived_count:
-            logger.info(f"Archived {archived_count} task(s) from board {board_id} after completion")
-    except Exception as e:
-        logger.error(f"Error during atomic complete+archive: {e}")
-=======
-    
     # Complete task and handle archiving atomically
     try:
         archived_count = db.complete_task_with_archiving(board_id, user_id, task_idx, archive_manager)
@@ -243,7 +233,6 @@
         # Fall back to non-atomic completion if atomic method fails
         db.complete_task(board_id, user_id, task_idx)
     
->>>>>>> a4dd890a
     return redirect(url_for("dashboard"))
 
 @app.route("/uncomplete/<board_id>/<int:task_id>", methods=["POST"])
